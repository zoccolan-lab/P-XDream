from copy import deepcopy
from script.MaximizeActivity.plots import plot_optimizing_units, plot_scores, plot_scores_by_cat
from zdream.experiment import Experiment, ExperimentConfig, MultiExperiment
from zdream.generator import InverseAlexGenerator, MockGenerator
from zdream.logger import Logger, LoguruLogger, MutedLogger
from zdream.optimizer import GeneticOptimizer
from zdream.probe import RecordingProbe
from zdream.scores import MaxActivityScorer
from zdream.subject import InSilicoSubject, NetworkSubject
from zdream.utils.dataset import MiniImageNet
from zdream.utils.io_ import to_gif
from zdream.utils.misc import concatenate_images, device
from zdream.utils.model import Codes, DisplayScreen, Message, Stimuli, StimuliScore, SubjectState, aggregating_functions, mask_generator_from_template
from zdream.utils.parsing import parse_boolean_string, parse_layer_target_units, parse_scoring_units

import numpy as np
import torch
from PIL import Image
from numpy.typing import NDArray
from torch.utils.data import DataLoader
from torchvision.transforms.functional import to_pil_image

import os
import tkinter as tk
from os import path
from typing import Any, Dict, List, Tuple, Type, cast


class _MaximizeActivityExperiment(Experiment):

    EXPERIMENT_TITLE = "MaximizeActivity"

    @property
    def scorer(self) -> MaxActivityScorer: return cast(MaxActivityScorer, self._scorer) 

    @classmethod
    def _from_config(cls, conf : Dict[str, Any]) -> '_MaximizeActivityExperiment':
        '''
        Static constructor for a _MaximizeActivityExperiment class from configuration file.

        :param conf: Dictionary-like configuration file.
        :type conf: Dict[str, Any]
        :return: _MaximizeActivityExperiment instance with hyperparameters set from configuration.
        :rtype: _MaximizeActivity
        '''

        # Extract specific configurations
        gen_conf = conf['generator']
        msk_conf = conf['mask_generator']
        sbj_conf = conf['subject']
        scr_conf = conf['scorer']
        opt_conf = conf['optimizer']
        log_conf = conf['logger']

        # --- MASK GENERATOR ---

        template = parse_boolean_string(boolean_str=msk_conf['template'])
        mask_generator = mask_generator_from_template(template=template, shuffle=msk_conf['shuffle'])
        
        # --- GENERATOR ---

        # Dataloader
        use_nat = template.count(False) > 0
        if use_nat:
            dataset    = MiniImageNet(root=gen_conf['mini_inet'])
            dataloader = DataLoader(dataset, batch_size=gen_conf['batch_size'], shuffle=True)

        # Instance
        generator = InverseAlexGenerator(
            root           = gen_conf['weights'],
            variant        = gen_conf['variant'],
            nat_img_loader = dataloader if use_nat else None
        ).to(device)


        # --- SUBJECT ---

        # Create a on-the-fly network subject to extract all network layer names
        layer_info: Dict[str, Tuple[int, ...]] = NetworkSubject(network_name=sbj_conf['net_name']).layer_info

        # Probe
        record_target = parse_layer_target_units(input_str=sbj_conf['rec_layers'], net_info=layer_info)
        probe = RecordingProbe(target = record_target) # type: ignore

        # Subject with attached recording probe
        sbj_net = NetworkSubject(
            record_probe=probe,
            network_name=sbj_conf['net_name']
        )
        
        sbj_net._network.eval() # TODO cannot access private attribute, make public method to call the eval

        # --- SCORER ---

        # Target neurons
        score_dict = parse_scoring_units(
            input_str=scr_conf['targets'], 
            net_info=layer_info,
            rec_neurons=record_target
        )

        scorer = MaxActivityScorer(
            trg_neurons=score_dict,
            aggregate=aggregating_functions[scr_conf['aggregation']]
        )

        # --- OPTIMIZER ---

        optim = GeneticOptimizer(
            states_shape   = generator.input_dim,
            random_seed    =     conf['random_seed'],
            random_distr   = opt_conf['random_distr'],
            mutation_rate  = opt_conf['mutation_rate'],
            mutation_size  = opt_conf['mutation_size'],
            population_size= opt_conf['pop_sz'],
            temperature    = opt_conf['temperature'],
            num_parents    = opt_conf['num_parents']
        )

        #  --- LOGGER --- 

        log_conf['title'] = _MaximizeActivityExperiment.EXPERIMENT_TITLE
        logger = LoguruLogger(conf=log_conf)
        
        if conf['render']:
        
            print('display_screens' in conf)
            for name, screen in conf.get('display_screens', [
                ('nat', DisplayScreen(title='Best Natural Image', display_size=(400, 400))),
                ('gen', DisplayScreen(title='Best Synthetic Image', display_size=(400, 400)))
            ]):
                logger.add_screen(screen_name=name, screen=screen)

        # --- DATA ---
        data = {
            "dataset": dataset if use_nat else None,
            'display_plots': conf['display_plots'],
            'render': conf['render']
        }

        # Experiment configuration
        experiment_config = ExperimentConfig(
            generator=generator,
            scorer=scorer,
            optimizer=optim,
            subject=sbj_net,
            logger=logger,
            iteration=conf['num_gens'],
            mask_generator=mask_generator,
            data=data
        )

        experiment = cls(experiment_config, name=log_conf['name'])

        return experiment

    def __init__(self, config: ExperimentConfig, name: str = 'experiment') -> None:

        super().__init__(config, name)

        config.data = cast(Dict[str, Any], config.data)

        # Create a mock mask for one synthetic image 
        # to see if natural images are involved in the experiment
        mock_mask = self._mask_generator(1)
    
        self._use_natural = mock_mask is not None and mock_mask.count(False) > 0

        if self._use_natural:
            self._dataset   = cast(MiniImageNet, config.data['dataset'])
        self._display_plots = cast(bool, config.data['display_plots'])
        self._render        = cast(bool, config.data['render'])

    def _progress_info(self, i: int) -> str:

        # We add the progress information about the best
        # and the average score per each iteration
        stat_gen = self.optimizer.stats

        if self._use_natural:
            stat_nat = self.optimizer.stats_nat

        best_gen = cast(NDArray, stat_gen['best_score']).mean()
        curr_gen = cast(NDArray, stat_gen['curr_score']).mean()
        if self._use_natural:
            best_nat = cast(NDArray, stat_nat['best_score']).mean()

        best_gen_str = f'{" " if best_gen < 1 else ""}{best_gen:.1f}' # Pad for decimals
        curr_gen_str = f'{curr_gen:.1f}'
        if self._use_natural:
            best_nat_str = f'{best_nat:.1f}'

        if self._use_natural:
            desc = f' | best score: {best_gen_str} | avg score: {curr_gen_str} | best nat: {best_nat_str}'
        else:
            desc = f' | best score: {best_gen_str} | avg score: {curr_gen_str}'

        progress_super = super()._progress_info(i=i)

        return f'{progress_super}{desc}'

    def _init(self):

        super()._init()

        # Data structure to save best score and best image
        if self._use_natural:
            self._best_nat_scr = 0
            self._best_nat_img = torch.zeros(self.generator.output_dim, device = device)

        if self._render:
            # Set screen
            self._screen_syn = "gen"
            self._screen_nat = "nat"
        
        # Set gif
        self._gif: List[Image.Image] = []

        if self._use_natural:
            # Last seen labels
            self._labels: List[int] = []


    def _progress(self, i: int):

        super()._progress(i)

        # Get best stimuli
        best_code = self.optimizer.solution
        best_synthetic, _ = self.generator(codes=best_code, pipeline=False)
        best_synthetic_img = to_pil_image(best_synthetic[0])

        if self._use_natural:
            best_natural = self._best_nat_img
            
        if not self._gif or self._gif[-1] != best_synthetic_img:
            self._gif.append(
                best_synthetic_img
            )
            
        if self._render:

            self._logger.update_screen(
                screen_name=self._screen_syn,
                image=best_synthetic_img
            )

            if self._use_natural:
                self._logger.update_screen(
                    screen_name=self._screen_nat,
                    image=to_pil_image(best_natural)
                )

        

    def _finish(self):

        super()._finish()

        # 1. Save visual stimuli (synthetic and natural)

        img_dir = path.join(self.target_dir, 'images')
        os.makedirs(img_dir, exist_ok=True)
        self._logger.info(mess=f"Saving images to {img_dir}")

        # We retrieve the best code from the optimizer
        # and we use the generator to retrieve the best image
        best_gen, _ = self.generator(codes=self.optimizer.solution, pipeline=False)
        best_gen = best_gen[0] # remove 1 batch size

        # We retrieve the stored best natural image
        if self._use_natural:
            best_nat = self._best_nat_img

        # Saving images
        for img, label in [
            (to_pil_image(best_gen), 'best synthetic'),
            (to_pil_image(best_nat), 'best natural'),
            (concatenate_images(img_list=[best_gen, best_nat]), 'best stimuli'),
        ] if self._use_natural else [
            (to_pil_image(best_gen), 'best synthetic')
        ]:
            out_fp = path.join(img_dir, f'{label.replace(" ", "_")}.png')
            self._logger.info(f'> Saving {label} image to {out_fp}')
            img.save(out_fp)
        
        out_fp = path.join(img_dir, 'evolving_best.gif')
        self._logger.info(f'> Saving evolving best stimuli across generations to {out_fp}')
        #to_gif(image_list=self._gif, out_fp=out_fp)

        self._logger.info(mess='')
        
        # 2. Save plots

        plots_dir = path.join(self.target_dir, 'plots')
        os.makedirs(plots_dir, exist_ok=True)
        self._logger.info(mess=f"Saving plots to {plots_dir}")
        
        self._logger.prefix='> '
        plot_scores(
            scores=(
                self.optimizer.scores_history,
                self.optimizer.scores_nat_history if self._use_natural else np.array([])
            ),
            stats=(
                self.optimizer.stats,
                self.optimizer.stats_nat if self._use_natural else dict(),
            ),
            out_dir=plots_dir,
            display_plots=self._display_plots,
            logger=self._logger
        )

        if self._use_natural:
            plot_scores_by_cat(
                scores=(
                    self.optimizer.scores_history,
                    self.optimizer.scores_nat_history
                ),
                lbls    = self._labels,
                out_dir = plots_dir, 
                dataset = self._dataset,
                display_plots=self._display_plots,
                logger=self._logger
            )
        self._logger.prefix=''
        
        self._logger.info(mess='')
        

    def _stimuli_to_sbj_state(self, data: Tuple[Stimuli, Message]) -> Tuple[SubjectState, Message]:

        # We save the last set of stimuli
        self._stimuli, msg = data
        if self._use_natural:
            self._labels.extend(msg.label)

        return super()._stimuli_to_sbj_state(data)

    def _stm_score_to_codes(self, data: Tuple[StimuliScore, Message]) -> Codes:

        sub_score, msg = data

        # We inspect if the new set of stimuli (both synthetic and natural)
        # achieved an higher score than previous ones.
        # In the case we both store the new highest value and the associated stimuli
        if self._use_natural:

            max_, argmax = tuple(f_func(sub_score[~msg.mask]) for f_func in [np.amax, np.argmax])

            if max_ > self._best_nat_scr:
                self._best_nat_scr = max_
                self._best_nat_img = self._stimuli[torch.tensor(~msg.mask)][argmax]

        return super()._stm_score_to_codes((sub_score, msg))
    
class NeuronScoreMultiExperiment(MultiExperiment):
    
    @property
    def display_screens(self) -> List[Tuple[str, DisplayScreen]]:
        return [
            ('gen', DisplayScreen(title='Best Synthetic Image', display_size=(400, 400))),
            ('nat', DisplayScreen(title='Best Natural Image', display_size=(400, 400)))
        ]
    
    def _init(self):
        super()._init()
        
        self._data['desc']      = 'Scores at varying number of scoring neurons'
        self._data['score']     = list()
        self._data['neurons']   = list()
        self._data['layer']     = list()
        self._data['num_gens']  = list()

    @property
    def _logger_type(self) -> Type[Logger]:
        return LoguruLogger
    
    def _progress(self, exp: _MaximizeActivityExperiment, i: int):
        
        super()._progress(exp, i)

<<<<<<< HEAD
        self._data['score']  .append(exp.optimizer.stats['best_score'][0])
=======
    def _progress(self, exp: _MaximizeActivityExperiment, config: Dict[str, Any], i: int):
        super()._progress(exp, config, i)

        self._data['score']  .append(exp.optimizer.stats['best_score'])
        avg_rec = {k: np.mean(v[-1]) for k,v in exp.subject.states_history.items()}
        self._data['avg_rec']  .append(avg_rec)
>>>>>>> aca93fc5
        self._data['neurons'].append(exp.scorer.optimizing_units)
        self._data['layer']  .append(list(exp.scorer._trg_neurons.keys()))
        self._data['num_gens'].append(exp._iteration) # TODO make public property

    def _finish(self):

        plot_optimizing_units(
            multiexp_data=self._data,
            out_dir=self.target_dir,
            logger=self._logger
        )
        super()._finish()
<|MERGE_RESOLUTION|>--- conflicted
+++ resolved
@@ -375,21 +375,13 @@
     @property
     def _logger_type(self) -> Type[Logger]:
         return LoguruLogger
-    
-    def _progress(self, exp: _MaximizeActivityExperiment, i: int):
-        
-        super()._progress(exp, i)
-
-<<<<<<< HEAD
-        self._data['score']  .append(exp.optimizer.stats['best_score'][0])
-=======
+
     def _progress(self, exp: _MaximizeActivityExperiment, config: Dict[str, Any], i: int):
         super()._progress(exp, config, i)
 
         self._data['score']  .append(exp.optimizer.stats['best_score'])
         avg_rec = {k: np.mean(v[-1]) for k,v in exp.subject.states_history.items()}
         self._data['avg_rec']  .append(avg_rec)
->>>>>>> aca93fc5
         self._data['neurons'].append(exp.scorer.optimizing_units)
         self._data['layer']  .append(list(exp.scorer._trg_neurons.keys()))
         self._data['num_gens'].append(exp._iteration) # TODO make public property
