import os
<<<<<<< HEAD
import json
=======
import pickle
>>>>>>> 72b7d402
from typing import Any, Dict, List

from PIL import Image

from .model import TargetUnit

# --- DIRECTORIES ---

def rmdir(dir: str):
    '''
    Recursively removes the contents of a directory and the directory itself.
    '''

    # Iterate over the contents of the directory
    for item in os.listdir(dir):

        # Construct the full path of the item
        item_path = os.path.join(dir, item)

        # Check if the item is a file
        if os.path.isfile(item_path):
            os.remove(item_path)
        # If the item is a directory, recursively remove its contents
        elif os.path.isdir(item_path):
            rmdir(item_path)

    # After removing all contents, remove the directory itself
    os.rmdir(dir)

# --- JSON ---

def read_json(path: str) -> Dict[str, Any]:
    '''
    Read JSON data from a file.

    :param path: The path to the JSON file.
    :type path: str
    :raises FileNotFoundError: If the specified file is not found.
    :return: The JSON data read from the file.
    :rtype: Dict[str, Any]
    '''

    try:
        with open(path, 'r') as f:
            data = json.load(f)
        return data
    except FileNotFoundError:
        raise FileNotFoundError(f'File not found at path: {path}')


def save_json(data: Dict[str, Any], path: str):
    '''
    Save JSON data to a file.

    :param data: The JSON data to be saved.
    :type data: Dict[str, Any]
    :param path: The path to save the JSON file.
    :type path: str
    '''

    with open(path, 'w') as f:
        json.dump(data, f, indent=4)

# --- PICKLE ---
        
def store_pickle(data: Dict[str, Any], path: str):
    """
    Store a dictionary as a pickle file.

    :param data: Dictionary to be pickled.
    :type data: Dict[str, Any]
    :param path: File path where the pickled dictionary will be stored.
    :type path: str
    :return: None
    """

    with open(path, 'wb') as f:
        pickle.dump(data, f)


def load_pickle(path: str) -> Dict[str, Any]:
    """
    Load a dictionary from a pickle file.

    :param path: File path from which to load the pickled dictionary.
    :type path: str
    :return: The loaded dictionary.
    :rtype: Dict[str, Any]
    """

    with open(path, 'rb') as f:
        loaded_dict = pickle.load(f)
    return loaded_dict

# --- IMAGES ---

def to_gif(image_list: List[Image.Image], out_fp: str, duration: int = 100):
    '''
    Save a list of input images as a .gif file.

    :param image_list: List of images to be saved as .gif file.
    :type image_list: List[Image.Image]
    :param out_fp: File path where to save the image.
    :type out_fp: str
    :param duration: Duration of image frame in milliseconds, defaults to 100.
    :type duration: int, optional
    '''

    image_list[0].save(
        out_fp,
        save_all=True,
        optimize=False,
        append_images=image_list[1:],
        loop=0, duration=duration
    )

# --- TXT ---

def numbers_from_file(file_path: str) -> TargetUnit:
    ''' 
    Read a set of number from files which is expected   
    to contain a number per line.
    '''
    # TODO: FIX THIS
    with open(file_path, 'r') as file:
        numbers = [int(line.strip()) for line in file]
    return None<|MERGE_RESOLUTION|>--- conflicted
+++ resolved
@@ -1,9 +1,7 @@
 import os
-<<<<<<< HEAD
 import json
-=======
+import os
 import pickle
->>>>>>> 72b7d402
 from typing import Any, Dict, List
 
 from PIL import Image
