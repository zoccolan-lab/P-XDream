
import random
from typing import List, Tuple

import numpy as np

from zdream.utils.misc import copy_exec

def generate_log_numbers(N, M): return list(sorted(list(set([int(a) for a in np.logspace(0, np.log10(M), N)]))))

<<<<<<< HEAD
NAME = '4layers_450points_10samples_150iter'

ITER     = 150
SAMPLE   =  10
N_POINTS =  45
=======
NAME = 'max_samples'

ITER     = 2
SAMPLE   = 14
N_POINTS = 3
>>>>>>> 43af0437

# Layer : Neurons
LAYERS = [
    (13, 9216), # Conv5 MaxPool
    (17, 4096), # FC6 Relu
    (20, 4096), # FC7 Relu
    (21, 1000)  # FC8 Maxpool
]

# Samples rec layer
SAMPLE_REC_LAYER = "21=[576]"
SAMPLE_SCR_LAYER = "21=[]"


def neuron_scaling_args() -> Tuple[str, str, str]:

    args = [
        (f'{layer}={neuron}r[]', f'{layer}=[]', str(random.randint(1000, 1000000)))
        for layer, neurons in LAYERS
        for neuron in generate_log_numbers(N_POINTS, neurons)
        for _ in range(SAMPLE)
    ]
        
    rec_layer_str = '#'.join(a for a, _, _ in args)
    scr_layer_str = '#'.join(a for _, a, _ in args)
    rand_seed_str = '#'.join(a for _, _, a in args)
    
    return rec_layer_str, scr_layer_str, rand_seed_str

def layers_correlation_arg() -> Tuple[str, str, str]:

    rec_layers_str = ','.join([f'{layer}=[]' for layer in LAYERS])
    
    args = [
        ( f'{layer}={neuron}r[]', str(random.randint(1000, 1000000)) )
        for layer, neu_len in LAYERS
        for neuron in generate_log_numbers(N_POINTS, neu_len)
        for _ in range(SAMPLE)]
    
    scr_layers_str = '#'.join(a for a, _ in args)
    rand_seed_str  = '#'.join(a for _, a in args)
    
    return rec_layers_str, scr_layers_str, rand_seed_str


if __name__ == '__main__':

    print('Multiple run: ')
    print('[1] Neural scaling')
    print('[2] Layers correlation')
    print('[3] Maximize samples')
    
    option = int(input('Choose option: '))
    
    match option:
        
        case 1:
            
            rec_layer_str, scr_layer_str, rnd_seed_str = neuron_scaling_args()
            
            args = {
                'rec_layers'  : rec_layer_str,
                'scr_layers'  : scr_layer_str,
                'random_seed' : rnd_seed_str,
            }
            
            file = 'run_multiple_neuronal_scaling.py'
            
        case 2:
            
            rec_layer_str, scr_layer_str, rnd_seed_str = layers_correlation_arg()
            
            args = {
                'rec_layers'  : rec_layer_str,
                'scr_layers'  : scr_layer_str,
                'random_seed' : rnd_seed_str,
            }
            
            file = 'run_multiple_layer_correlation.py'
            
        case 3:
                        
            args = {
                'rec_layers'  : SAMPLE_REC_LAYER,
                'scr_layers'  : SAMPLE_SCR_LAYER,
                'random_seed' : '#'.join(str(random.randint(1000, 1000000)) for _ in range(SAMPLE))
            }
            
            file = 'run_multiple_maximize_samples.py'
            
        case _:
            
            print('Invalid option')
            
    args['name']     = NAME
    args['iter']     = str(ITER)
    args['template'] = 'T'

    copy_exec(file=file, args=args)<|MERGE_RESOLUTION|>--- conflicted
+++ resolved
@@ -8,19 +8,11 @@
 
 def generate_log_numbers(N, M): return list(sorted(list(set([int(a) for a in np.logspace(0, np.log10(M), N)]))))
 
-<<<<<<< HEAD
 NAME = '4layers_450points_10samples_150iter'
 
 ITER     = 150
 SAMPLE   =  10
 N_POINTS =  45
-=======
-NAME = 'max_samples'
-
-ITER     = 2
-SAMPLE   = 14
-N_POINTS = 3
->>>>>>> 43af0437
 
 # Layer : Neurons
 LAYERS = [
@@ -29,10 +21,6 @@
     (20, 4096), # FC7 Relu
     (21, 1000)  # FC8 Maxpool
 ]
-
-# Samples rec layer
-SAMPLE_REC_LAYER = "21=[576]"
-SAMPLE_SCR_LAYER = "21=[]"
 
 
 def neuron_scaling_args() -> Tuple[str, str, str]:
