
import random
from typing import List, Tuple

import numpy as np

from zdream.utils.misc import copy_exec

def generate_log_numbers(N, M): return list(sorted(list(set([int(a) for a in np.logspace(0, np.log10(M), N)]))))

<<<<<<< HEAD
IDX_SAMPLE = 145

NAME = f'sample_activity_maximization_neuron{IDX_SAMPLE}_250iter'

ITER     =  250
SAMPLE   =   30
N_POINTS =   45
=======
NAME = 'diopo'

ITER     =   2
SAMPLE   =   2
N_POINTS =  45
>>>>>>> 09dbe52f

# Layer : Neurons
LAYERS = [
    (13, 9216), # Conv5 MaxPool
    (17, 4096), # FC6 Relu
    (20, 4096), # FC7 Relu
    (21, 1000)  # FC8 Maxpool
]

<<<<<<< HEAD
SAMPLE_REC_LAYER = f"21=[{IDX_SAMPLE}]"
SAMPLE_SCR_LAYER = "21=[]"
=======
# Variants
# VARIANTS = ['fc8', 'fc7', 'fc6', 'pool5', 'conv4', 'conv3', 'norm2', 'norm1'] 
VARIANTS = ['fc8', 'fc7'] 

VARIANT_LAYER = 21
VARIANT_NEURONS = list(range(2))
>>>>>>> 09dbe52f


def neuron_scaling_args() -> Tuple[str, str, str]:

    args = [
        (f'{layer}={neuron}r[]', f'{layer}=[]', str(random.randint(1000, 1000000)))
        for layer, neurons in LAYERS
        for neuron in generate_log_numbers(N_POINTS, neurons)
        for _ in range(SAMPLE)
    ]

    rec_layer_str = '#'.join(a for a, _, _ in args)
    scr_layer_str = '#'.join(a for _, a, _ in args)
    rand_seed_str = '#'.join(a for _, _, a in args)
    
    return rec_layer_str, scr_layer_str, rand_seed_str


def layers_correlation_arg() -> Tuple[str, str, str]:

    rec_layers_str = ','.join([f'{layer}=[]' for layer in LAYERS])
    
    args = [
        ( f'{layer}={neuron}r[]', str(random.randint(1000, 1000000)) )
        for layer, neu_len in LAYERS
        for neuron in generate_log_numbers(N_POINTS, neu_len)
        for _ in range(SAMPLE)]
    
    scr_layers_str = '#'.join(a for a, _ in args)
    rand_seed_str  = '#'.join(a for _, a in args)
    
    return rec_layers_str, scr_layers_str, rand_seed_str


def generator_variants() -> Tuple[str, str, str]:

    args = [
        (f'{VARIANT_LAYER}=[{neuron}]', f'{variant}', str(random.randint(1000, 1000000)) )
        for neuron in VARIANT_NEURONS
        for variant in VARIANTS
        for _ in range(SAMPLE)
    ]
    
    rec_str        = '#'.join(a for a, _, _ in args)
    variant_str    = '#'.join(a for _, a, _ in args)
    rand_seed_str  = '#'.join(a for _, _, a in args)
    
    return rec_str, variant_str, rand_seed_str


if __name__ == '__main__':

    print('Multiple run: ')
    print('[1] Neural scaling')
    print('[2] Layers correlation')
    print('[3] Maximize samples')
    print('[4] Generator variants')
    
    option = int(input('Choose option: '))
    
    match option:
        
        case 1:
            
            rec_layer_str, scr_layer_str, rnd_seed_str = neuron_scaling_args()
            
            args = {
                'rec_layers'  : rec_layer_str,
                'scr_layers'  : scr_layer_str,
                'random_seed' : rnd_seed_str,
            }
            
            file = 'run_multiple_neuronal_scaling.py'
            
        case 2:
            
            rec_layer_str, scr_layer_str, rnd_seed_str = layers_correlation_arg()
            
            args = {
                'rec_layers'  : rec_layer_str,
                'scr_layers'  : scr_layer_str,
                'random_seed' : rnd_seed_str,
            }
            
            file = 'run_multiple_layer_correlation.py'
            
        case 3:
            
            args = {}
                        
            # args = {
            #     'rec_layers'  : SAMPLE_REC_LAYER,
            #     'scr_layers'  : SAMPLE_SCR_LAYER,
            #     'random_seed' : '#'.join(str(random.randint(1000, 1000000)) for _ in range(SAMPLE))
            # }
            # 
            # file = 'run_multiple_maximize_samples.py'
            
        case 4:
            
            rec_layer_str, variant_str, rnd_seed_str = generator_variants()
            
            args = {
                'rec_layers'  : rec_layer_str,
                'scr_layers'  : f'{VARIANT_LAYER}=[]',
                'variant'     : variant_str,
                'random_seed' : rnd_seed_str
            }
            
            file = 'run_multiple_generator_variants.py'
            
        case _:
            
            print('Invalid option')
            
    args['name']     = NAME
    args['iter']     = str(ITER)
    args['template'] = 'T'

    copy_exec(file=file, args=args)<|MERGE_RESOLUTION|>--- conflicted
+++ resolved
@@ -8,7 +8,6 @@
 
 def generate_log_numbers(N, M): return list(sorted(list(set([int(a) for a in np.logspace(0, np.log10(M), N)]))))
 
-<<<<<<< HEAD
 IDX_SAMPLE = 145
 
 NAME = f'sample_activity_maximization_neuron{IDX_SAMPLE}_250iter'
@@ -16,13 +15,6 @@
 ITER     =  250
 SAMPLE   =   30
 N_POINTS =   45
-=======
-NAME = 'diopo'
-
-ITER     =   2
-SAMPLE   =   2
-N_POINTS =  45
->>>>>>> 09dbe52f
 
 # Layer : Neurons
 LAYERS = [
@@ -32,17 +24,8 @@
     (21, 1000)  # FC8 Maxpool
 ]
 
-<<<<<<< HEAD
 SAMPLE_REC_LAYER = f"21=[{IDX_SAMPLE}]"
 SAMPLE_SCR_LAYER = "21=[]"
-=======
-# Variants
-# VARIANTS = ['fc8', 'fc7', 'fc6', 'pool5', 'conv4', 'conv3', 'norm2', 'norm1'] 
-VARIANTS = ['fc8', 'fc7'] 
-
-VARIANT_LAYER = 21
-VARIANT_NEURONS = list(range(2))
->>>>>>> 09dbe52f
 
 
 def neuron_scaling_args() -> Tuple[str, str, str]:
